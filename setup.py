--- conflicted
+++ resolved
@@ -7,13 +7,7 @@
 
 setup(
     name="agently-cli",
-<<<<<<< HEAD
-    # Removed version here as it will be provided by setuptools_scm
     use_scm_version=True,
-=======
-    use_scm_version=True,
-    setup_requires=['setuptools_scm'],
->>>>>>> 1bff1295
     description="Declarative AI Agent Framework",
     long_description=open("README.md").read(),
     long_description_content_type="text/markdown",
